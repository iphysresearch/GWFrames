// Copyright (c) 2014, Michael Boyle
// See LICENSE file for details

#include <unistd.h>
#include <sys/param.h>
#include <iostream>
#include <iomanip>
#include <cmath>
#include <gsl/gsl_odeiv2.h>
#include "PNWaveforms.hpp"
#include "PostNewtonian/C++/PNEvolution.hpp"
#include "PostNewtonian/C++/PNWaveformModes.hpp"
#include "Quaternions.hpp"
#include "Utilities.hpp"
#include "Errors.hpp"

using std::vector;
using std::string;
<<<<<<< HEAD
using Quaternions::Quaternion;
=======
using std::cerr;
using std::endl;
>>>>>>> 84d1b1ac

// Local utility functions
std::string VectorStringForm(const std::vector<double>& V) {
  std::stringstream S;
  S << "[" << std::setprecision(16);
  for(unsigned int i=0; i<V.size()-1; ++i) {
    S << V[i] << ", ";
  }
  S << V[V.size()-1] << "]";
  return S.str();
}
inline double dotproduct(const double* a, const double* b) {
  return a[0]*b[0]+a[1]*b[1]+a[2]*b[2];
}

/// Default constructor for an empty object
GWFrames::PNWaveform::PNWaveform() :
  Waveform(), mchi1(0), mchi2(0), mOmega_orb(0), mOmega_prec(0), mL(0), mPhi_orb(0)
{
  SetFrameType(GWFrames::Coorbital);
  SetDataType(GWFrames::h);
  SetRIsScaledOut(true);
  SetMIsScaledOut(true);
  { // Overwrite the history from Waveform
    char path[MAXPATHLEN];
    char* result = getcwd(path, MAXPATHLEN);
    if(!result) {
      cerr << "\n" << __FILE__ << ":" << __LINE__ << ": getcwd error." << endl;
      throw(GWFrames_FailedSystemCall);
    }
    string pwd = path;
    char host[MAXHOSTNAMELEN];
    gethostname(host, MAXHOSTNAMELEN);
    string hostname = host;
    time_t rawtime;
    time ( &rawtime );
    string date = asctime ( localtime ( &rawtime ) );
    history.str("");
    history.clear();
    history << "### Code revision (`git rev-parse HEAD` or arXiv version) = " << CodeRevision << std::endl
            << "### pwd = " << pwd << std::endl
            << "### hostname = " << hostname << std::endl
            << "### date = " << date // comes with a newline
            << "### PNWaveform(); // empty constructor" << std::endl;
  }
}

/// Copy constructor
GWFrames::PNWaveform::PNWaveform(const PNWaveform& a) :
  Waveform(a), mchi1(a.mchi1), mchi2(a.mchi2), mOmega_orb(a.mOmega_orb), mOmega_prec(a.mOmega_prec), mL(a.mL), mPhi_orb(a.mPhi_orb)
{
  /// Simply copies all fields in the input object to the constructed
  /// object, including history
  history.seekp(0, std::ios_base::end);
}


/// Constructor of PN waveform from parameters
GWFrames::PNWaveform::PNWaveform(const std::string& Approximant, const double delta,
                                 const std::vector<double>& chi1_i, const std::vector<double>& chi2_i,
                                 const double Omega_orb_i, const Quaternions::Quaternion& R_frame_i,
                                 const double PNOrder, double Omega_orb_0) :
  Waveform(), mchi1(0), mchi2(0), mOmega_orb(0), mOmega_prec(0), mL(0), mPhi_orb(0)
{
  ///
  /// \param Approximant 'TaylorT1'|'TaylorT4'|'TaylorT5'
  /// \param delta Normalized BH mass difference (M1-M2)/(M1+M2)
  /// \param chi1_i Initial dimensionless spin vector of BH1
  /// \param chi2_i Initial dimensionless spin vector of BH2
  /// \param Omega_orb_i Initial orbital angular frequency
  /// \param R_frame_i Overall rotation of the system (optional)
  /// \param PNOrder PN order at which to compute all quantities (default: 4.0)
  /// \param Omega_orb_0 Initial velocity to compute (optional)
  ///
  /// The PN system is initialized having the BHs along the x axis,
  /// with the orbital angular velocity along the positive z axis,
  /// having magnitude Omega_orb_i.  The input spin vectors must be
  /// defined with respect to this basis.  Note that the optional
  /// parameter `Omega_orb_0` may be given, in which case the PN
  /// system is also evolved backwards to that point.
  ///
  /// The TaylorTn system is first integrated to compute the dynamics
  /// of the binary.  The evolved spin vectors chi1 and chi2, orbital
  /// angular-velocity vector Omega_orb, and orbital phase Phi_orb are
  /// stored.  Simultaneously, the minimal-rotation frame of the
  /// angular-velocity vector is computed, then rotated about the z'
  /// axis by Phi_orb, resulting in the binary's frame.  Once this
  /// step is completed, the information is used to construct the
  /// waveform in the minimal-rotation frame.  (That is, the waveform
  /// will be essentially corotating.)
  ///
  /// Note that, to get the PNWaveform in an inertial frame, you must
  /// first apply the method TransformToCorotatingFrame().

  const double v_i = std::pow(Omega_orb_i, 1./3.);
  const double m1 = (1.0+delta)/2.0;
  const double m2 = (1.0-delta)/2.0;
  const double v_0 = ( Omega_orb_0<=0.0 ? v_i : std::pow(Omega_orb_0, 1./3.) );

  SetFrameType(GWFrames::Coorbital);
  SetDataType(GWFrames::h);
  SetRIsScaledOut(true);
  SetMIsScaledOut(true);

  { // Overwrite the history from Waveform
    char path[MAXPATHLEN];
    char* result = getcwd(path, MAXPATHLEN);
    if(!result) {
      cerr << "\n" << __FILE__ << ":" << __LINE__ << ": getcwd error." << endl;
      throw(GWFrames_FailedSystemCall);
    }
    string pwd = path;
    char host[MAXHOSTNAMELEN];
    gethostname(host, MAXHOSTNAMELEN);
    string hostname = host;
    time_t rawtime;
    time ( &rawtime );
    string date = asctime ( localtime ( &rawtime ) );
    history.str("");
    history.clear();
    history << "# Code revision (`git rev-parse HEAD` or arXiv version) = " << CodeRevision << std::endl
            << "# pwd = " << pwd << std::endl
            << "# hostname = " << hostname << std::endl
            << "# date = " << date // comes with a newline
            << "W = PNWaveform(" << Approximant << ", " << delta << ", " << VectorStringForm(chi1_i) << ", " << VectorStringForm(chi2_i)
            << ", " << Omega_orb_i << ", " << R_frame_i << ", " << PNOrder << ", " << Omega_orb_0 << ");" << std::endl;
  }

  vector<double> v;

  PostNewtonian::EvolvePN_Q(Approximant, PNOrder, v_0, v_i, m1, m2, chi1_i, chi2_i, R_frame_i,
                            t, v, mchi1, mchi2, frame, mPhi_orb, mL);

  mOmega_orb = GWFrames::pow(v,3)*PostNewtonian::ellHat(frame);
  mOmega_prec = Quaternions::vec(Quaternions::FrameAngularVelocity(frame, t)) - mOmega_orb;

  // Set up the (ell,m) data
  // We need (2*ell+1) coefficients for each value of ell from 2 up to
  // ellMax_PNWaveforms.  That's a total of
  //   >>> from sympy import summation, symbols
  //   >>> ell, ellMax_PNWaveforms = symbols('ell ellMax_PNWaveforms', integer=True)
  //   >>> summation(2*ell+1, (ell, 2, ellMax_PNWaveforms))
  //   ellMax_PNWaveforms**2 + 2*ellMax_PNWaveforms - 3
  // The reverse process of finding the index of element (ell,m) is
  // done by taking the element of the array with index
  //   >>> summation(2*ell+1, (ell, 2, ell-1)) + ell + m
  //   ell**2 + ell + m - 4
  lm.resize(PNWaveforms_ellMax*(PNWaveforms_ellMax+2)-3, vector<int>(2,0));
  {
    unsigned int i=0;
    for(int ell=2; ell<=PNWaveforms_ellMax; ++ell) {
      for(int m=-ell; m<=ell; ++m) {
        lm[i][0] = ell;
        lm[i][1] = m;
        ++i;
      }
    }
  }

  // Evaluate the waveform data itself, noting that we always use the
  // frame in standard position (BHs on the x axis, with angular
  // velocity along the positive z axis).  This can then be
  // transformed to a stationary frame, using the stored 'frame' data.
  //
  // The frame rotor is the rotor necessary to take a vector in the
  // co-orbital onto its equivalent in the inertial frame.  The chi
  // vectors are given in the inertial frame, but are needed in the
  // co-orbital frame.  Thus, we rotate with the inverse (conjugate)
  // rotor in the following.
  data = MatrixC(PostNewtonian::WaveformModes(m1, m2, v,
                                              Quaternions::vec(Quaternions::conjugate(frame)*Quaternions::QuaternionArray(mchi1)*frame),
                                              Quaternions::vec(Quaternions::conjugate(frame)*Quaternions::QuaternionArray(mchi2)*frame)));

} // end PN constructor


/// Total angular velocity of PN binary at an instant of time
std::vector<double> GWFrames::PNWaveform::Omega_tot(const unsigned int iTime) const {
  std::vector<double> Tot(3);
  Tot[0] = mOmega_orb[iTime][0]+mOmega_prec[iTime][0];
  Tot[1] = mOmega_orb[iTime][1]+mOmega_prec[iTime][1];
  Tot[2] = mOmega_orb[iTime][2]+mOmega_prec[iTime][2];
  return Tot;
}

/// Total angular velocity of PN binary at each instant of time
std::vector<std::vector<double> > GWFrames::PNWaveform::Omega_tot() const {
  const double NT = NTimes();
  std::vector<std::vector<double> > Tot(NT, std::vector<double>(3));
  for(unsigned int i_t=0; i_t<NT; ++i_t) {
    Tot[i_t] = Omega_tot(i_t);
  }
  return Tot;
}

/// Vector of magnitudes of Omega_orb at each instant of time
std::vector<double> GWFrames::PNWaveform::Omega_orbMag() const {
  const double NT = NTimes();
  std::vector<double> Mag(NT);
  for(unsigned int i=0; i<NT; ++i) {
    Mag[i] = GWFrames::abs(mOmega_orb[i]);
  }
  return Mag;
}

/// Vector of magnitudes of Omega_prec at each instant of time
std::vector<double> GWFrames::PNWaveform::Omega_precMag() const {
  const double NT = NTimes();
  std::vector<double> Mag(NT);
  for(unsigned int i=0; i<NT; ++i) {
    Mag[i] = GWFrames::abs(mOmega_prec[i]);
  }
  return Mag;
}

/// Vector of magnitudes of Omega_tot at each instant of time
std::vector<double> GWFrames::PNWaveform::Omega_totMag() const {
  const double NT = NTimes();
  std::vector<double> Mag(NT);
  for(unsigned int i=0; i<NT; ++i) {
    Mag[i] = GWFrames::abs(Omega_tot(i));
  }
  return Mag;
}

/// Vector of magnitudes of angular momentum L at each instant of time
std::vector<double> GWFrames::PNWaveform::LMag() const {
  const double NT = NTimes();
  std::vector<double> Mag(NT);
  for(unsigned int i=0; i<NT; ++i) {
    Mag[i] = GWFrames::abs(mL[i]);
  }
  return Mag;
}<|MERGE_RESOLUTION|>--- conflicted
+++ resolved
@@ -16,12 +16,9 @@
 
 using std::vector;
 using std::string;
-<<<<<<< HEAD
 using Quaternions::Quaternion;
-=======
 using std::cerr;
 using std::endl;
->>>>>>> 84d1b1ac
 
 // Local utility functions
 std::string VectorStringForm(const std::vector<double>& V) {
